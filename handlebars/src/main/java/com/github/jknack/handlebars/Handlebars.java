/**
 * Copyright (c) 2012-2013 Edgar Espina
 *
 * This file is part of Handlebars.java.
 *
 * Licensed under the Apache License, Version 2.0 (the "License");
 * you may not use this file except in compliance with the License.
 * You may obtain a copy of the License at
 *
 *     http://www.apache.org/licenses/LICENSE-2.0
 *
 * Unless required by applicable law or agreed to in writing, software
 * distributed under the License is distributed on an "AS IS" BASIS,
 * WITHOUT WARRANTIES OR CONDITIONS OF ANY KIND, either express or implied.
 * See the License for the specific language governing permissions and
 * limitations under the License.
 */
package com.github.jknack.handlebars;

import static org.apache.commons.lang3.Validate.isTrue;
import static org.apache.commons.lang3.Validate.notEmpty;
import static org.apache.commons.lang3.Validate.notNull;
import static org.slf4j.LoggerFactory.getLogger;

import java.io.File;
import java.io.IOException;
import java.io.InputStream;
import java.io.Reader;
import java.lang.reflect.Array;
import java.net.URI;
import java.util.Collection;
import java.util.Map.Entry;
import java.util.Set;

import org.apache.commons.lang3.StringUtils;
import org.slf4j.Logger;

import com.github.jknack.handlebars.cache.NullTemplateCache;
import com.github.jknack.handlebars.cache.TemplateCache;
import com.github.jknack.handlebars.helper.BlockHelper;
import com.github.jknack.handlebars.helper.DefaultHelperRegistry;
import com.github.jknack.handlebars.helper.EachHelper;
import com.github.jknack.handlebars.helper.EmbeddedHelper;
import com.github.jknack.handlebars.helper.I18nHelper;
import com.github.jknack.handlebars.helper.IfHelper;
import com.github.jknack.handlebars.helper.PartialHelper;
import com.github.jknack.handlebars.helper.PrecompileHelper;
import com.github.jknack.handlebars.helper.UnlessHelper;
import com.github.jknack.handlebars.helper.WithHelper;
import com.github.jknack.handlebars.internal.HbsParserFactory;
import com.github.jknack.handlebars.io.ClassPathTemplateLoader;
import com.github.jknack.handlebars.io.CompositeTemplateLoader;
import com.github.jknack.handlebars.io.StringTemplateSource;
import com.github.jknack.handlebars.io.TemplateLoader;
import com.github.jknack.handlebars.io.TemplateSource;

/**
 * <p>
 * Handlebars provides the power necessary to let you build semantic templates effectively with no
 * frustration.
 * </p>
 * <h2>
 * Getting Started:</h2>
 *
 * <pre>
 * Handlebars handlebars = new Handlebars();
 * Template template = handlebars.compileInline("Hello {{this}}!");
 * System.out.println(template.apply("Handlebars.java"));
 * </pre>
 *
 * <h2>Loading templates</h2> Templates are loaded using the ```TemplateLoader``` class.
 * Handlebars.java provides three implementations of a ```TemplateLodaer```:
 * <ul>
 * <li>ClassPathTemplateLoader (default)</li>
 * <li>FileTemplateLoader</li>
 * <li>SpringTemplateLoader (available at the handlebars-springmvc module)</li>
 * </ul>
 *
 * <p>
 * This example load <code>mytemplate.hbs</code> from the root of the classpath:
 * </p>
 *
 * <pre>
 * Handlebars handlebars = new Handlebars();
 *
 * Template template = handlebars.compileInline(URI.create("mytemplate"));
 *
 * System.out.println(template.apply("Handlebars.java"));
 * </pre>
 *
 * <p>
 * You can specify a different ```TemplateLoader``` by:
 * </p>
 *
 * <pre>
 * TemplateLoader loader = ...;
 * Handlebars handlebars = new Handlebars(loader);
 * </pre>
 *
 * @author edgar.espina
 * @since 0.1.0
 */
public class Handlebars implements HelperRegistry {

  /**
   * A {@link SafeString} tell {@link Handlebars} that the content should not be
   * escaped as HTML.
   *
   * @author edgar.espina
   * @since 0.1.0
   */
  public static class SafeString implements CharSequence {

    /**
     * The content.
     */
    private CharSequence content;

    /**
     * Creates a new {@link SafeString}.
     *
     * @param content The string content.
     */
    public SafeString(final CharSequence content) {
      this.content = content;
    }

    @Override
    public int length() {
      return content.length();
    }

    @Override
    public char charAt(final int index) {
      return content.charAt(index);
    }

    @Override
    public CharSequence subSequence(final int start, final int end) {
      return content.subSequence(start, end);
    }

    @Override
    public String toString() {
      return content.toString();
    }

    @Override
    public int hashCode() {
      final int prime = 31;
      int result = 1;
      result = prime * result + (content == null ? 0
          : content.hashCode());
      return result;
    }

    @Override
    public boolean equals(final Object obj) {
      if (obj instanceof SafeString) {
        SafeString that = (SafeString) obj;
        return content.equals(that.content);
      }
      return false;
    }
  }

  /**
   * Utilities function like: {@link Utils#escapeExpression(CharSequence)} and
   * {@link Utils#isEmpty(Object)}.
   *
   * @author edgar.espina
   * @since 0.1.0
   */
  public static class Utils {

    /**
     * Evaluate the given object and return true is the object is considered
     * empty. Nulls, empty list or array and false values are considered empty.
     *
     * @param value The object value.
     * @return Return true is the object is considered empty. Nulls, empty list
     *         or array and false values are considered empty.
     */
    @SuppressWarnings("rawtypes")
    public static boolean isEmpty(final Object value) {
      if (value == null) {
        return true;
      }
      if (value instanceof CharSequence) {
        return ((CharSequence) value).length() == 0;
      }
      if (value instanceof Collection) {
        return ((Collection) value).size() == 0;
      }
      if (value instanceof Iterable) {
        return !((Iterable) value).iterator().hasNext();
      }
      if (value instanceof Boolean) {
        return !((Boolean) value).booleanValue();
      }
      if (value.getClass().isArray()) {
        return Array.getLength(value) == 0;
      }
      if (value instanceof Number) {
        return ((Number) value).intValue() == 0;
      }
      return false;
    }

    /**
     * <p>
     * Escapes the characters in a {@code String} using HTML entities.
     * </p>
     * <p>
     * For example:
     * </p>
     * <p>
     * <code>"bread" & "butter"</code>
     * </p>
     * becomes:
     *
     * <pre>
     *  &amp;quot;bread&amp;quot; &amp;amp; &amp;quot;butter&amp;quot;
     * </pre>
     *
     * @param input the {@code String} to escape, may be null.
     * @return The escaped version of the input or the same input if it's a
     *         SafeString.
     */
    public static String escapeExpression(final CharSequence input) {
      if (StringUtils.isEmpty(input)) {
        return "";
      }
      // Don't escape SafeStrings, since they're already safe
      if (input instanceof SafeString) {
        return input.toString();
      }
      StringBuilder html = new StringBuilder(input.length());
      for (int i = 0; i < input.length(); i++) {
        char ch = input.charAt(i);
        switch (ch) {
          case '<':
            html.append("&lt;");
            break;
          case '>':
            html.append("&gt;");
            break;
          case '"':
            html.append("&quot;");
            break;
          case '\'':
            html.append("&#x27;");
            break;
          case '`':
            html.append("&#x60;");
            break;
          case '&':
            html.append("&amp;");
            break;
          default:
            html.append(ch);
        }
      }
      return html.toString();
    }
  }

  /**
   * The default start delimiter.
   */
  public static final String DELIM_START = "{{";

  /**
   * The default end delimiter.
   */
  public static final String DELIM_END = "}}";

  /**
   * The logging system.
   */
  private static final Logger logger = getLogger(Handlebars.class);

  /**
   * The template loader. Required.
   */
  private TemplateLoader loader;

  /**
   * The template cache. Required.
   */
  private TemplateCache cache = NullTemplateCache.INSTANCE;

  /**
   * If true, missing helper parameters will be resolve to their names.
   */
  private boolean stringParams;

  /**
   * If true, unnecessary whitespace and new lines will be removed.
   */
  private boolean prettyPrint;

  /**
   * The helper registry.
   */
  private HelperRegistry registry = new DefaultHelperRegistry();

  /**
   * If true, templates will be able to call him self directly or indirectly. Use with caution.
   * Default is: false.
   */
  private boolean infiniteLoops;

  /**
   * The missing value resolver strategy.
   */
  private MissingValueResolver missingValueResolver = MissingValueResolver.NULL;

  /**
   * The escaping strategy.
   */
  private EscapingStrategy escapingStrategy = EscapingStrategy.HTML_ENTITY;

  /**
   * The parser factory. Required.
   */
  private ParserFactory parserFactory = new HbsParserFactory();

  /**
   * The start delimiter.
   */
  private String startDelimiter = DELIM_START;

  /**
   * The end delimiter.
   */
  private String endDelimiter = DELIM_END;

  {
    // make sure default helpers are registered
    registerBuiltinsHelpers(this);
  }

  /**
   * Creates a new {@link Handlebars} with no cache.
   *
   * @param loader The template loader. Required.
   */
  public Handlebars(final TemplateLoader loader) {
    with(loader);
  }

  /**
   * Creates a new {@link Handlebars} with a {@link ClassPathTemplateLoader} and no
   * cache.
   */
  public Handlebars() {
    this(new ClassPathTemplateLoader());
  }

  /**
   * Compile the resource located at the given uri.
   *
   * @param location The resource's location. Required.
   * @return A compiled template.
   * @throws IOException If the resource cannot be loaded.
   */
  public Template compile(final String location) throws IOException {
    return compile(location, startDelimiter, endDelimiter);
  }

  /**
   * Compile the resource located at the given uri.
   *
   * @param location The resource's location. Required.
   * @param startDelimiter The start delimiter. Required.
   * @param endDelimiter The end delimiter. Required.
   * @return A compiled template.
   * @throws IOException If the resource cannot be loaded.
   */
  public Template compile(final String location, final String startDelimiter,
      final String endDelimiter) throws IOException {
    return compile(loader.sourceAt(location), startDelimiter, endDelimiter);
  }

  /**
   * Compile a handlebars template.
   *
   * @param input The handlebars input. Required.
   * @return A compiled template.
   * @throws IOException If the resource cannot be loaded.
   */
  public Template compileInline(final String input) throws IOException {
    return compileInline(input, startDelimiter, endDelimiter);
  }

  /**
   * Compile a handlebars template.
   *
   * @param input The input text. Required.
   * @param startDelimiter The start delimiter. Required.
   * @param endDelimiter The end delimiter. Required.
   * @return A compiled template.
   * @throws IOException If the resource cannot be loaded.
   */
  public Template compileInline(final String input, final String startDelimiter,
      final String endDelimiter) throws IOException {
    notNull(input, "The input is required.");
    String filename = "inline@" + Integer.toHexString(Math.abs(input.hashCode()));
    return compile(new StringTemplateSource(loader.resolve(filename), input),
        startDelimiter, endDelimiter);
  }

  /**
   * Compile a handlebars template.
   *
   * @param source The template source. Required.
   * @return A handlebars template.
   * @throws IOException If the resource cannot be loaded.
   */
  public Template compile(final TemplateSource source) throws IOException {
    return compile(source, startDelimiter, endDelimiter);
  }

  /**
   * Compile a handlebars template.
   *
   * @param source The template source. Required.
   * @param startDelimiter The start delimiter. Required.
   * @param endDelimiter The end delimiter. Required.
   * @return A handlebars template.
   * @throws IOException If the resource cannot be loaded.
   */
  public Template compile(final TemplateSource source, final String startDelimiter,
      final String endDelimiter) throws IOException {
    notNull(source, "The template source is required.");
    notEmpty(startDelimiter, "The start delimiter is required.");
    notEmpty(endDelimiter, "The end delimiter is required.");
    Parser parser = parserFactory.create(this, startDelimiter, endDelimiter);
    Template template = cache.get(source, parser);
    return template;
  }

  /**
   * Find a helper by name.
   *
   * @param <C> The helper runtime type.
   * @param name The helper's name. Required.
   * @return A helper or null if it's not found.
   */
  @Override
  public <C> Helper<C> helper(final String name) {
    return registry.helper(name);
  }

  /**
   * Register a helper in the helper registry.
   *
   * @param <H> The helper runtime type.
   * @param name The helper's name. Required.
   * @param helper The helper object. Required.
   * @return This handlebars.
   */
  @Override
  public <H> Handlebars registerHelper(final String name, final Helper<H> helper) {
    registry.registerHelper(name, helper);
    return this;
  }

  /**
   * <p>
   * Register all the helper methods for the given helper source.
   * </p>
   * <p>
   * A helper method looks like:
   * </p>
   *
   * <pre>
   * public static? CharSequence methodName(context?, parameter*, options?) {
   * }
   * </pre>
   *
   * Where:
   * <ul>
   * <li>A method can/can't be static</li>
   * <li>The method's name became the helper's name</li>
   * <li>Context, parameters and options are all optional</li>
   * <li>If context and options are present they must be the first and last method arguments.</li>
   * </ul>
   *
   * Instance and static methods will be registered as helpers.
   *
   * @param helperSource The helper source. Required.
   * @return This handlebars object.
   */
  @Override
  public Handlebars registerHelpers(final Object helperSource) {
    registry.registerHelpers(helperSource);
    return this;
  }

  /**
   * <p>
   * Register all the helper methods for the given helper source.
   * </p>
   * <p>
   * A helper method looks like:
   * </p>
   *
   * <pre>
   * public static? CharSequence methodName(context?, parameter*, options?) {
   * }
   * </pre>
   *
   * Where:
   * <ul>
   * <li>A method can/can't be static</li>
   * <li>The method's name became the helper's name</li>
   * <li>Context, parameters and options are all optional</li>
   * <li>If context and options are present they must be the first and last method arguments.</li>
   * </ul>
   *
   * Only static methods will be registered as helpers.
   * <p>Enums are supported too</p>
   *
   * @param helperSource The helper source. Enums are supported. Required.
   * @return This handlebars object.
   */
  @Override
  public Handlebars registerHelpers(final Class<?> helperSource) {
    registry.registerHelpers(helperSource);
    return this;
  }

  /**
   * <p>
   * Register helpers from a JavaScript source.
   * </p>
   * <p>
   * A JavaScript source file looks like:
   * </p>
   *
   * <pre>
   *  Handlebars.registerHelper('hey', function (context) {
   *    return 'Hi ' + context.name;
   *  });
   *  ...
   *  Handlebars.registerHelper('hey', function (context, options) {
   *    return 'Hi ' + context.name + options.hash['x'];
   *  });
   *  ...
   *  Handlebars.registerHelper('hey', function (context, p1, p2, options) {
   *    return 'Hi ' + context.name + p1 + p2 + options.hash['x'];
   *  });
   *  ...
   * </pre>
   *
   * To keep your helpers reusable between server and client avoid DOM manipulation.
   *
   * @param location A classpath location. Required.
   * @return This handlebars object.
   * @throws Exception If the JavaScript helpers can't be registered.
   */
  @Override
  public Handlebars registerHelpers(final URI location) throws Exception {
    registry.registerHelpers(location);
    return this;
  }

  /**
   * <p>
   * Register helpers from a JavaScript source.
   * </p>
   * <p>
   * A JavaScript source file looks like:
   * </p>
   *
   * <pre>
   *  Handlebars.registerHelper('hey', function (context) {
   *    return 'Hi ' + context.name;
   *  });
   *  ...
   *  Handlebars.registerHelper('hey', function (context, options) {
   *    return 'Hi ' + context.name + options.hash['x'];
   *  });
   *  ...
   *  Handlebars.registerHelper('hey', function (context, p1, p2, options) {
   *    return 'Hi ' + context.name + p1 + p2 + options.hash['x'];
   *  });
   *  ...
   * </pre>
   *
   * To keep your helpers reusable between server and client avoid DOM manipulation.
   *
   * @param input A JavaScript file name. Required.
   * @return This handlebars object.
   * @throws Exception If the JavaScript helpers can't be registered.
   */
  @Override
  public Handlebars registerHelpers(final File input) throws Exception {
    registry.registerHelpers(input);
    return this;
  }

  /**
   * <p>
   * Register helpers from a JavaScript source.
   * </p>
   * <p>
   * A JavaScript source file looks like:
   * </p>
   *
   * <pre>
   *  Handlebars.registerHelper('hey', function (context) {
   *    return 'Hi ' + context.name;
   *  });
   *  ...
   *  Handlebars.registerHelper('hey', function (context, options) {
   *    return 'Hi ' + context.name + options.hash['x'];
   *  });
   *  ...
   *  Handlebars.registerHelper('hey', function (context, p1, p2, options) {
   *    return 'Hi ' + context.name + p1 + p2 + options.hash['x'];
   *  });
   *  ...
   * </pre>
   *
   * To keep your helpers reusable between server and client avoid DOM manipulation.
   *
   * @param filename The file name (just for debugging purpose). Required.
   * @param source The JavaScript source. Required.
   * @return This handlebars object.
   * @throws Exception If the JavaScript helpers can't be registered.
   */
  @Override
  public Handlebars registerHelpers(final String filename, final Reader source) throws Exception {
    registry.registerHelpers(filename, source);
    return this;
  }

  /**
   * <p>
   * Register helpers from a JavaScript source.
   * </p>
   * <p>
   * A JavaScript source file looks like:
   * </p>
   *
   * <pre>
   *  Handlebars.registerHelper('hey', function (context) {
   *    return 'Hi ' + context.name;
   *  });
   *  ...
   *  Handlebars.registerHelper('hey', function (context, options) {
   *    return 'Hi ' + context.name + options.hash['x'];
   *  });
   *  ...
   *  Handlebars.registerHelper('hey', function (context, p1, p2, options) {
   *    return 'Hi ' + context.name + p1 + p2 + options.hash['x'];
   *  });
   *  ...
   * </pre>
   *
   * To keep your helpers reusable between server and client avoid DOM manipulation.
   *
   * @param filename The file name (just for debugging purpose). Required.
   * @param source The JavaScript source. Required.
   * @return This handlebars object.
   * @throws Exception If the JavaScript helpers can't be registered.
   */
  @Override
  public Handlebars registerHelpers(final String filename, final InputStream source)
      throws Exception {
    registry.registerHelpers(filename, source);
    return this;
  }

  /**
   * <p>
   * Register helpers from a JavaScript source.
   * </p>
   * <p>
   * A JavaScript source file looks like:
   * </p>
   *
   * <pre>
   *  Handlebars.registerHelper('hey', function (context) {
   *    return 'Hi ' + context.name;
   *  });
   *  ...
   *  Handlebars.registerHelper('hey', function (context, options) {
   *    return 'Hi ' + context.name + options.hash['x'];
   *  });
   *  ...
   *  Handlebars.registerHelper('hey', function (context, p1, p2, options) {
   *    return 'Hi ' + context.name + p1 + p2 + options.hash['x'];
   *  });
   *  ...
   * </pre>
   *
   * To keep your helpers reusable between server and client avoid DOM manipulation.
   *
   * @param filename The file name (just for debugging purpose). Required.
   * @param source The JavaScript source. Required.
   * @return This handlebars object.
   * @throws Exception If the JavaScript helpers can't be registered.
   */
  @Override
  public Handlebars registerHelpers(final String filename, final String source) throws Exception {
    registry.registerHelpers(filename, source);
    return this;
  }

  @Override
  public Set<Entry<String, Helper<?>>> helpers() {
    return registry.helpers();
  }

  /**
   * The resource locator.
   *
   * @return The resource locator.
   */
  public TemplateLoader getLoader() {
    return loader;
  }

  /**
   * The template cache.
   *
   * @return The template cache.
   */
  public TemplateCache getCache() {
    return cache;
  }

  /**
   * The missing value resolver.
   *
   * @return The missing value resolver.
   */
  public MissingValueResolver getMissingValueResolver() {
    return missingValueResolver;
  }

  /**
   * The escaping strategy.
   *
   * @return The escaping strategy.
   */
  public EscapingStrategy getEscapingStrategy() {
    return escapingStrategy;
  }

  /**
   * If true, missing helper parameters will be resolve to their names.
   *
   * @return If true, missing helper parameters will be resolve to their names.
   */
  public boolean stringParams() {
    return stringParams;
  }

  /**
   * If true, unnecessary spaces and new lines will be removed from output. Default is: false.
   *
   * @return If true, unnecessary spaces and new lines will be removed from output. Default is:
   *         false.
   */
  public boolean prettyPrint() {
    return prettyPrint;
  }

  /**
   * If true, unnecessary spaces and new lines will be removed from output. Default is: false.
   *
   * @param prettyPrint If true, unnecessary spaces and new lines will be removed from output.
   *        Default is: false.
   */
  public void setPrettyPrint(final boolean prettyPrint) {
    this.prettyPrint = prettyPrint;
  }

  /**
   * If true, unnecessary spaces and new lines will be removed from output. Default is: false.
   *
   * @param prettyPrint If true, unnecessary spaces and new lines will be removed from output.
   *        Default is: false.
   * @return This handlebars object.
   */
  public HelperRegistry prettyPrint(final boolean prettyPrint) {
    setPrettyPrint(prettyPrint);
    return this;
  }

  /**
   * If true, missing helper parameters will be resolve to their names.
   *
   * @param stringParams If true, missing helper parameters will be resolve to
   *        their names.
   */
  public void setStringParams(final boolean stringParams) {
    this.stringParams = stringParams;
  }

  /**
   * If true, missing helper parameters will be resolve to their names.
   *
   * @param stringParams If true, missing helper parameters will be resolve to
   *        their names.
   * @return The handlebars object.
   */
  public HelperRegistry stringParams(final boolean stringParams) {
    setStringParams(stringParams);
    return this;
  }

  /**
   * If true, templates will be able to call him self directly or indirectly. Use with caution.
   * Default is: false.
   *
   * @return If true, templates will be able to call him self directly or indirectly. Use with
   *         caution. Default is: false.
   */
  public boolean infiniteLoops() {
    return infiniteLoops;
  }

  /**
   * If true, templates will be able to call him self directly or indirectly. Use with caution.
   * Default is: false.
   *
   * @param infiniteLoops If true, templates will be able to call him self directly or
   *        indirectly.
   */
  public void setInfiniteLoops(final boolean infiniteLoops) {
    this.infiniteLoops = infiniteLoops;
  }

  /**
   * If true, templates will be able to call him self directly or indirectly. Use with caution.
   * Default is: false.
   *
   * @param infiniteLoops If true, templates will be able to call him self directly or
   *        indirectly.
   * @return The handlebars object.
   */
  public HelperRegistry infiniteLoops(final boolean infiniteLoops) {
    setInfiniteLoops(infiniteLoops);
    return this;
  }

  /**
   * Set the end delimiter.
   *
   * @param endDelimiter The end delimiter. Required.
   */
  public void setEndDelimiter(final String endDelimiter) {
    this.endDelimiter = notEmpty(endDelimiter, "The endDelimiter is required.");
  }

  /**
   * Set the end delimiter.
   *
   * @param endDelimiter The end delimiter. Required.
   * @return This handlebars object.
   */
  public Handlebars endDelimiter(final String endDelimiter) {
    setEndDelimiter(endDelimiter);
    return this;
  }

  /**
   * Set the start delimiter.
   *
   * @param startDelimiter The start delimiter. Required.
   */
  public void setStartDelimiter(final String startDelimiter) {
    this.startDelimiter = notEmpty(startDelimiter, "The startDelimiter is required.");
  }

  /**
   * Set the start delimiter.
   *
   * @param startDelimiter The start delimiter. Required.
   * @return This handlebars object.
   */
  public Handlebars startDelimiter(final String startDelimiter) {
    setStartDelimiter(startDelimiter);
    return this;
  }

  /**
   * Set one or more {@link TemplateLoader}. In the case of two or more {@link TemplateLoader}, a
   * {@link CompositeTemplateLoader} will be created. Default is: {@link ClassPathTemplateLoader}.
   *
   * @param loader The template loader. Required.
   * @return This handlebars object.
   * @see CompositeTemplateLoader
   */
  public Handlebars with(final TemplateLoader... loader) {
    isTrue(loader.length > 0, "The template loader is required.");
    this.loader = loader.length == 1 ? loader[0] : new CompositeTemplateLoader(loader);
    return this;
  }

  /**
   * Set a new {@link ParserFactory}.
   *
   * @param parserFactory A parser factory. Required.
   * @return This handlebars object.
   */
  public HelperRegistry with(final ParserFactory parserFactory) {
    this.parserFactory = notNull(parserFactory, "A parserFactory is required.");
    return this;
  }

  /**
   * Set a new {@link TemplateCache}.
   *
   * @param cache The template cache. Required.
   * @return This handlebars object.
   */
  public HelperRegistry with(final TemplateCache cache) {
    this.cache = notNull(cache, "The template loader is required.");
    return this;
  }

  /**
   * Set a new {@link MissingValueResolver}.
   *
   * @param missingValueResolver The missing value resolver. Required.
   * @return This handlebars object.
   */
  public Handlebars with(final MissingValueResolver missingValueResolver) {
    this.missingValueResolver = notNull(missingValueResolver,
        "The missing value resolver is required.");
    return this;
  }

  /**
<<<<<<< HEAD
   * Set the helper registry. This operation will override will remove any previously registered
   * helper.
   *
   * @param registry The helper registry. Required.
   * @return This handlebars object.
   */
  public Handlebars with(final HelperRegistry registry) {
    this.registry = notNull(registry, "The registry is required.");

    return this;
  }
=======
   * Set a new {@link EscapingStrategy}.
   *
   * @param escapingStrategy The escaping strategy. Required.
   * @return This handlebars object.
   */
  public Handlebars with(final EscapingStrategy escapingStrategy) {
    this.escapingStrategy = notNull(escapingStrategy,
        "The escaping strategy is required.");
    return this;
  }

>>>>>>> 64414dd0
  /**
   * Return a parser factory.
   *
   * @return A parsert factory.
   */
  public ParserFactory getParserFactory() {
    return parserFactory;
  }

  /**
   * Log the given message and format the message within the args.
   *
   * @param message The log's message.
   * @param args The optional args.
   * @see String#format(String, Object...)
   */
  public static void log(final String message, final Object... args) {
    logger.info(String.format(message, args));
  }

  /**
   * Log the given message and format the message within the args.
   *
   * @param message The log's message.
   * @see String#format(String, Object...)
   */
  public static void log(final String message) {
    logger.info(message);
  }

  /**
   * Log the given message as warn and format the message within the args.
   *
   * @param message The log's message.
   * @param args The optional args.
   * @see String#format(String, Object...)
   */
  public static void warn(final String message, final Object... args) {
    if (logger.isWarnEnabled()) {
      logger.warn(String.format(message, args));
    }
  }

  /**
   * Log the given message as warn and format the message within the args.
   *
   * @param message The log's message.
   * @see String#format(String, Object...)
   */
  public static void warn(final String message) {
    logger.warn(message);
  }

  /**
   * Log the given message as debug and format the message within the args.
   *
   * @param message The log's message.
   * @param args The optional args.
   * @see String#format(String, Object...)
   */
  public static void debug(final String message, final Object... args) {
    if (logger.isDebugEnabled()) {
      logger.debug(String.format(message, args));
    }
  }

  /**
   * Log the given message as debug and format the message within the args.
   *
   * @param message The log's message.
   * @see String#format(String, Object...)
   */
  public static void debug(final String message) {
    logger.debug(message);
  }

  /**
   * Log the given message as error and format the message within the args.
   *
   * @param message The log's message.
   * @param args The optional args.
   * @see String#format(String, Object...)
   */

  public static void error(final String message, final Object... args) {
    logger.error(String.format(message, args));
  }

  /**
   * Log the given message as error and format the message within the args.
   *
   * @param message The log's message.
   * @see String#format(String, Object...)
   */
  public static void error(final String message) {
    logger.error(message);
  }

  /**
   * Register built-in helpers.
   *
   * @param handlebars The handlebars instance.
   */
  private static void registerBuiltinsHelpers(final Handlebars handlebars) {
    handlebars.registerHelper(WithHelper.NAME, WithHelper.INSTANCE);
    handlebars.registerHelper(IfHelper.NAME, IfHelper.INSTANCE);
    handlebars.registerHelper(UnlessHelper.NAME, UnlessHelper.INSTANCE);
    handlebars.registerHelper(EachHelper.NAME, EachHelper.INSTANCE);
    handlebars.registerHelper(EmbeddedHelper.NAME, EmbeddedHelper.INSTANCE);
    handlebars.registerHelper(BlockHelper.NAME, BlockHelper.INSTANCE);
    handlebars.registerHelper(PartialHelper.NAME, PartialHelper.INSTANCE);
    handlebars.registerHelper(PrecompileHelper.NAME, PrecompileHelper.INSTANCE);
    I18nHelper.registerHelpers(handlebars);
  }

}<|MERGE_RESOLUTION|>--- conflicted
+++ resolved
@@ -939,7 +939,6 @@
   }
 
   /**
-<<<<<<< HEAD
    * Set the helper registry. This operation will override will remove any previously registered
    * helper.
    *
@@ -951,7 +950,8 @@
 
     return this;
   }
-=======
+
+  /**
    * Set a new {@link EscapingStrategy}.
    *
    * @param escapingStrategy The escaping strategy. Required.
@@ -963,7 +963,6 @@
     return this;
   }
 
->>>>>>> 64414dd0
   /**
    * Return a parser factory.
    *
